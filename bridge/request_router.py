--- conflicted
+++ resolved
@@ -3,30 +3,26 @@
 import os
 import json
 import threading
+import time
 from typing import Dict, Any
 
 from tools.logger import log_info, log_error, log_warning
-<<<<<<< HEAD
 import users.user_manager as user_manager
 from agents.kairo_agent import handle_user_request
 from services.cheats import handle_cheat_command
 from services.shared_resources import get_message_templates, get_welcome_message_key
-=======
-# We now import the entire user_manager, as it's our primary data interface
-import users.user_manager as user_manager
-from agents.kairo_agent import handle_user_request
-from services.cheats import handle_cheat_command
-# We'll assume a shared_resources module for loading prompts/messages
-from services.shared_resources import get_message_templates, get_prompt
->>>>>>> a24b4e19
 
 # --- Setup ---
 GENERIC_ERROR_MSG_ROUTER = (get_message_templates("generic_error_message") or {}).get("en", "Sorry, an error occurred.")
 _bridge_instance: Any = None
 _bridge_lock = threading.Lock()
 
+# --- Idempotency Cache ---
+_processed_messages_cache: Dict[str, float] = {}
+_cache_lock = threading.Lock()
+CACHE_EXPIRATION_SECONDS = 30 
+
 def get_bridge() -> Any:
-    """Lazily initializes and returns the singleton bridge instance."""
     global _bridge_instance
     if _bridge_instance is None:
         with _bridge_lock:
@@ -54,7 +50,6 @@
     return _bridge_instance
 
 def send_message(user_id: str, message_body: str):
-    """Sends a message to a user via the configured bridge."""
     if not user_id or not message_body: return
     user_manager.add_message_to_user_history(user_id, "assistant", "agent_text_response", content=message_body)
     bridge = get_bridge()
@@ -64,35 +59,31 @@
         log_error("request_router", "send_message", "Bridge not available.")
 
 def normalize_user_id(user_id_from_bridge: str) -> str:
-    """Removes non-digit characters from a user ID."""
     if not user_id_from_bridge: return ""
     return re.sub(r'\D', '', str(user_id_from_bridge))
 
-def handle_incoming_message(user_id_from_bridge: str, message_text: str):
-    """Main entry point for routing all incoming user messages."""
+def handle_incoming_message(user_id_from_bridge: str, message_text: str, message_id: str | None = None):
+    if message_id:
+        with _cache_lock:
+            current_time = time.time()
+            expired_ids = [msg_id for msg_id, ts in _processed_messages_cache.items() if current_time - ts > CACHE_EXPIRATION_SECONDS]
+            for msg_id in expired_ids:
+                del _processed_messages_cache[msg_id]
+            if message_id in _processed_messages_cache:
+                log_warning("request_router", "handle_incoming", f"Duplicate message ID received: {message_id}. Ignoring.")
+                return
+            _processed_messages_cache[message_id] = current_time
+
     norm_user_id = normalize_user_id(user_id_from_bridge)
     if not norm_user_id: return
 
-<<<<<<< HEAD
     agent_state = user_manager.get_agent(norm_user_id)
     if not agent_state:
         log_error("request_router", "handle_incoming", f"CRITICAL: Failed to get/create agent state for {norm_user_id}.")
-        send_message(norm_user_id, GENERIC_ERROR_MSG_ROUTER)
         return
-    
-=======
-    # get_agent will create a new user if one doesn't exist.
-    agent_state = user_manager.get_agent(norm_user_id)
-    if not agent_state:
-        log_error("request_router", "handle_incoming", f"CRITICAL: Failed to get or create agent state for {norm_user_id}.")
-        send_message(norm_user_id, GENERIC_ERROR_MSG_ROUTER)
-        return
-    
-    # Add user message to history AFTER ensuring the user exists.
->>>>>>> a24b4e19
+
     user_manager.add_message_to_user_history(norm_user_id, "user", "user_text", content=message_text)
 
-    # Handle Cheat Codes
     if message_text.strip().startswith('/'):
         parts = message_text.strip().split(); command = parts[0].lower(); args = parts[1:]
         cheat_result = handle_cheat_command(norm_user_id, command, args)
@@ -100,7 +91,6 @@
         elif cheat_result.get("type") == "system_event": handle_internal_system_event({"user_id": norm_user_id, "trigger_type": cheat_result.get("trigger_type")})
         return
 
-<<<<<<< HEAD
     welcome_key = get_welcome_message_key()
     if agent_state.get("preferences", {}).get("status") == "new":
         welcome_templates = get_message_templates(welcome_key) or {}
@@ -109,34 +99,14 @@
         user_manager.update_user_preferences(norm_user_id, {"status": "onboarding"})
         return
 
-=======
-    # Handle "new" user status as a special case before calling the agent
-    if agent_state.get("preferences", {}).get("status") == "new":
-        welcome_templates = get_message_templates("welcome_message") or {}
-        user_lang = agent_state.get("preferences", {}).get("language", "en")
-        send_message(norm_user_id, welcome_templates.get(user_lang, "Hello! Let's get started."))
-        # Transition user to onboarding state
-        user_manager.update_user_preferences(norm_user_id, {"status": "onboarding"})
-        return
-
-    # For all other statuses, call the main Kairo agent
->>>>>>> a24b4e19
     try:
-        # --- THIS IS THE CORRECTED CALL ---
-        # The agent now gets its prompt internally based on the context.
-        response = handle_user_request(
-            user_id=norm_user_id,
-            message=message_text,
-            full_context=agent_state
-        )
-        if response:
-            send_message(norm_user_id, response)
+        response = handle_user_request(user_id=norm_user_id, message=message_text, full_context=agent_state)
+        if response: send_message(norm_user_id, response)
     except Exception as e:
         log_error("request_router", "handle_incoming", f"Error from KairoAgent for {norm_user_id}", e)
         send_message(norm_user_id, GENERIC_ERROR_MSG_ROUTER)
 
 def handle_internal_system_event(event_data: Dict):
-    """Handles internally generated events like scheduled rituals."""
     user_id = event_data.get("user_id")
     trigger_type = event_data.get("trigger_type")
     if not user_id or not trigger_type: return
@@ -146,17 +116,7 @@
 
     try:
         trigger_as_message = json.dumps({"trigger": trigger_type})
-        # --- THIS IS ALSO CORRECTED ---
-        response = handle_user_request(
-            user_id=user_id,
-<<<<<<< HEAD
-            message=trigger_as_message,
-=======
-            message=trigger_as_message, # Pass the trigger as the "message"
->>>>>>> a24b4e19
-            full_context=agent_state
-        )
-        if response:
-            send_message(user_id, response)
+        response = handle_user_request(user_id=user_id, message=trigger_as_message, full_context=agent_state)
+        if response: send_message(user_id, response)
     except Exception as e:
         log_error("request_router", "handle_internal", f"Error routing internal event '{trigger_type}' for {user_id}", e)